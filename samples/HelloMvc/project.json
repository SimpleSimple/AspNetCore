--- conflicted
+++ resolved
@@ -1,23 +1,17 @@
-{
-    "dependencies": {
-        "Kestrel": "1.0.0-alpha4",
-        "Microsoft.AspNet.Diagnostics": "1.0.0-alpha4",
-        "Microsoft.AspNet.Hosting": "1.0.0-alpha4",
-        "Microsoft.AspNet.Mvc": "6.0.0-alpha4",
-        "Microsoft.AspNet.Server.WebListener": "1.0.0-alpha4"
-    },
-    "commands": {
-        "web": "Microsoft.AspNet.Hosting --server Microsoft.AspNet.Server.WebListener --server.urls http://localhost:5001",
-        "kestrel": "Microsoft.AspNet.Hosting --server Kestrel --server.urls http://localhost:5004"
-    },
-<<<<<<< HEAD
-    "frameworks": { 
-         "aspnet50": { }, 
-         "aspnetcore50": { } 
-=======
-    "frameworks": {
-        "aspnet50": {},
-        "aspnetcore50": {}
->>>>>>> c6679009
-    }
+{
+    "dependencies": {
+        "Kestrel": "1.0.0-alpha4",
+        "Microsoft.AspNet.Diagnostics": "1.0.0-alpha4",
+        "Microsoft.AspNet.Hosting": "1.0.0-alpha4",
+        "Microsoft.AspNet.Mvc": "6.0.0-alpha4",
+        "Microsoft.AspNet.Server.WebListener": "1.0.0-alpha4"
+    },
+    "commands": {
+        "web": "Microsoft.AspNet.Hosting --server Microsoft.AspNet.Server.WebListener --server.urls http://localhost:5001",
+        "kestrel": "Microsoft.AspNet.Hosting --server Kestrel --server.urls http://localhost:5004"
+    },
+	 "frameworks": {
+        "aspnet50": {},
+        "aspnetcore50": {}
+  }
 }
#requires -version 5
<#
.SYNOPSIS
This script runs a quick check for common errors, such as checking that Visual Studio solutions are up to date or that generated code has been committed to source.
#>
param(
    [switch]$ci
)

$ErrorActionPreference = 'Stop'
Set-StrictMode -Version 1
Import-Module -Scope Local -Force "$PSScriptRoot/common.psm1"

$repoRoot = Resolve-Path "$PSScriptRoot/../.."

[string[]] $errors = @()

function LogError {
    param(
        [Parameter(Mandatory = $true, Position = 0)]
        [string]$message,
        [string]$FilePath,
        [string]$Code
    )
    if ($env:TF_BUILD) {
        $prefix = "##vso[task.logissue type=error"
        if ($FilePath) {
            $prefix = "${prefix};sourcepath=$FilePath"
        }
        if ($Code) {
            $prefix = "${prefix};code=$Code"
        }
        Write-Host "${prefix}]${message}"
    }
    $fullMessage = "error ${Code}: $message"
    if ($FilePath) {
        $fullMessage += " [$FilePath]"
    }
    Write-Host -f Red $fullMessage
    $script:errors += $fullMessage
}

try {
    if ($ci) {
        # Install dotnet.exe
        & $repoRoot/restore.cmd -ci -NoBuildNodeJS
    }

    . "$repoRoot/activate.ps1"

    #
    # Duplicate .csproj files can cause issues with a shared build output folder
    #

    $projectFileNames = New-Object 'System.Collections.Generic.HashSet[string]'

    # Ignore duplicates in submodules. These should be isolated from the rest of the build.
    # Ignore duplicates in the .ref folder. This is expected.
    Get-ChildItem -Recurse "$repoRoot/src/*.*proj" `
        | ? { $_.FullName -notmatch 'submodules' -and $_.FullName -notmatch 'node_modules' } `
        | ? { (Split-Path -Leaf (Split-Path -Parent $_)) -ne 'ref' } `
        | % {
            $fileName = [io.path]::GetFileNameWithoutExtension($_)
            if (-not ($projectFileNames.Add($fileName))) {
                LogError -code 'BUILD003' -filepath $_ `
                    "Multiple project files named '$fileName' exist. Project files should have a unique name to avoid conflicts in build output."
            }
        }

    #
    # Versions.props and Version.Details.xml
    #

    Write-Host "Checking that Versions.props and Version.Details.xml match"
    [xml] $versionProps = Get-Content "$repoRoot/eng/Versions.props"
    [xml] $versionDetails = Get-Content "$repoRoot/eng/Version.Details.xml"
    $globalJson = Get-Content $repoRoot/global.json | ConvertFrom-Json

    $versionVars = New-Object 'System.Collections.Generic.HashSet[string]'
    foreach ($vars in $versionProps.SelectNodes("//PropertyGroup[`@Label=`"Automated`"]/*")) {
        $versionVars.Add($vars.Name) | Out-Null
    }

    foreach ($dep in $versionDetails.SelectNodes('//Dependency')) {
        Write-Verbose "Found $dep"

        $expectedVersion = $dep.Version

        if ($dep.Name -in $globalJson.'msbuild-sdks'.PSObject.Properties.Name) {

            $actualVersion = $globalJson.'msbuild-sdks'.($dep.Name)

            if ($expectedVersion -ne $actualVersion) {
                LogError `
                    "MSBuild SDK version '$($dep.Name)' in global.json does not match the value in Version.Details.xml. Expected '$expectedVersion', actual '$actualVersion'" `
                    -filepath "$repoRoot\global.json"
            }
        }
        else {
            $varName = $dep.Name -replace '\.',''
            $varName = $varName -replace '\-',''
            $varName = "${varName}PackageVersion"

            $versionVar = $versionProps.SelectSingleNode("//PropertyGroup[`@Label=`"Automated`"]/$varName")
            $actualVersion = $versionVar.InnerText
            $versionVars.Remove($varName) | Out-Null

            if (-not $versionVar) {
                LogError "Missing version variable '$varName' in the 'Automated' property group in $repoRoot/eng/Versions.props"
                continue
            }

            if ($expectedVersion -ne $actualVersion) {
                LogError `
                    "Version variable '$varName' does not match the value in Version.Details.xml. Expected '$expectedVersion', actual '$actualVersion'" `
                    -filepath "$repoRoot\eng\Versions.props"
            }
        }
    }

    foreach ($unexpectedVar in $versionVars) {
        LogError `
            "Version variable '$unexpectedVar' does not have a matching entry in Version.Details.xml. See https://github.com/aspnet/AspNetCore/blob/master/docs/ReferenceResolution.md for instructions on how to add a new dependency." `
            -filepath "$repoRoot\eng\Versions.props"
    }

    Write-Host "Checking that solutions are up to date"

    Get-ChildItem "$repoRoot/*.sln" -Recurse `
        | ? {
            # These .sln files are used by the templating engine.
            ($_.Name -ne "BlazorServerWeb_CSharp.sln")
        } `
        | % {
        Write-Host "  Checking $(Split-Path -Leaf $_)"
        $slnDir = Split-Path -Parent $_
        $sln = $_
        & dotnet sln $_ list `
            | ? { $_ -like '*proj' } `
            | % {
                $proj = Join-Path $slnDir $_
                if (-not (Test-Path $proj)) {
                    LogError "Missing project. Solution references a project which does not exist: $proj. [$sln] "
                }
            }
        }

    #
    # Generated code check
    #

    Write-Host "Re-running code generation"

    Write-Host "Re-generating project lists"
    Invoke-Block {
        & $PSScriptRoot\GenerateProjectList.ps1 -ci:$ci
    }

    Write-Host "Re-generating references assemblies"
    Invoke-Block {
        & $PSScriptRoot\GenerateReferenceAssemblies.ps1 -ci:$ci
    }

    Write-Host "Re-generating package baselines"
    Invoke-Block {
        & dotnet run -p "$repoRoot/eng/tools/BaselineGenerator/"
    }

    Write-Host "Run git diff to check for pending changes"

    # Redirect stderr to stdout because PowerShell does not consistently handle output to stderr
    $changedFiles = & cmd /c 'git --no-pager diff --ignore-space-at-eol --name-only 2>nul'

    # Temporary: Disable check for blazor js file
    $changedFilesExclusion = "src/Components/Web.JS/dist/Release/blazor.server.js"

    if ($changedFiles) {
        foreach ($file in $changedFiles) {
            if ($file -eq $changedFilesExclusion) {continue}
<<<<<<< HEAD
            
=======

>>>>>>> 5e575a3e
            $filePath = Resolve-Path "${repoRoot}/${file}"
            LogError "Generated code is not up to date in $file. You might need to regenerate the reference assemblies or project list (see docs/ReferenceAssemblies.md and docs/ReferenceResolution.md)" -filepath $filePath
            & git --no-pager diff --ignore-space-at-eol $filePath
        }
    }
}
finally {
    Write-Host ""
    Write-Host "Summary:"
    Write-Host ""
    Write-Host "   $($errors.Length) error(s)"
    Write-Host ""

    foreach ($err in $errors) {
        Write-Host -f Red $err
    }

    if ($errors) {
        exit 1
    }
}<|MERGE_RESOLUTION|>--- conflicted
+++ resolved
@@ -177,11 +177,6 @@
     if ($changedFiles) {
         foreach ($file in $changedFiles) {
             if ($file -eq $changedFilesExclusion) {continue}
-<<<<<<< HEAD
-            
-=======
-
->>>>>>> 5e575a3e
             $filePath = Resolve-Path "${repoRoot}/${file}"
             LogError "Generated code is not up to date in $file. You might need to regenerate the reference assemblies or project list (see docs/ReferenceAssemblies.md and docs/ReferenceResolution.md)" -filepath $filePath
             & git --no-pager diff --ignore-space-at-eol $filePath

--- conflicted
+++ resolved
@@ -21,19 +21,11 @@
 [submodule "modules/BrowserLink"]
 	path = modules/BrowserLink
 	url = https://github.com/aspnet/BrowserLink.git
-<<<<<<< HEAD
 	branch = release/2.2
 [submodule "modules/CORS"]
 	path = modules/CORS
 	url = https://github.com/aspnet/CORS.git
 	branch = release/2.2
-=======
-	branch = release/2.1
-[submodule "modules/CORS"]
-	path = modules/CORS
-	url = https://github.com/aspnet/CORS.git
-	branch = release/2.1
->>>>>>> 25812764
 [submodule "modules/Diagnostics"]
 	path = modules/Diagnostics
 	url = https://github.com/aspnet/Diagnostics.git
@@ -45,23 +37,11 @@
 [submodule "modules/EntityFrameworkCore"]
 	path = modules/EntityFrameworkCore
 	url = https://github.com/aspnet/EntityFrameworkCore.git
-<<<<<<< HEAD
 	branch = release/2.2
 [submodule "modules/Hosting"]
 	path = modules/Hosting
 	url = https://github.com/aspnet/Hosting.git
 	branch = release/2.2
-[submodule "modules/HtmlAbstractions"]
-	path = modules/HtmlAbstractions
-	url = https://github.com/aspnet/HtmlAbstractions.git
-	branch = release/2.2
-=======
-	branch = release/2.1
-[submodule "modules/Hosting"]
-	path = modules/Hosting
-	url = https://github.com/aspnet/Hosting.git
-	branch = release/2.1
->>>>>>> 25812764
 [submodule "modules/HttpAbstractions"]
 	path = modules/HttpAbstractions
 	url = https://github.com/aspnet/HttpAbstractions.git
@@ -81,15 +61,7 @@
 [submodule "modules/JavaScriptServices"]
 	path = modules/JavaScriptServices
 	url = https://github.com/aspnet/JavaScriptServices.git
-<<<<<<< HEAD
 	branch = release/2.2
-[submodule "modules/JsonPatch"]
-	path = modules/JsonPatch
-	url = https://github.com/aspnet/JsonPatch.git
-	branch = release/2.2
-=======
-	branch = release/2.1
->>>>>>> 25812764
 [submodule "modules/KestrelHttpServer"]
 	path = modules/KestrelHttpServer
 	url = https://github.com/aspnet/KestrelHttpServer.git
@@ -97,11 +69,7 @@
 [submodule "modules/Localization"]
 	path = modules/Localization
 	url = https://github.com/aspnet/Localization.git
-<<<<<<< HEAD
 	branch = release/2.2
-=======
-	branch = release/2.1
->>>>>>> 25812764
 [submodule "modules/MetaPackages"]
 	path = modules/MetaPackages
 	url = https://github.com/aspnet/MetaPackages.git
@@ -117,11 +85,7 @@
 [submodule "modules/MvcPrecompilation"]
 	path = modules/MvcPrecompilation
 	url = https://github.com/aspnet/MvcPrecompilation.git
-<<<<<<< HEAD
 	branch = release/2.2
-=======
-	branch = release/2.1
->>>>>>> 25812764
 [submodule "modules/Razor"]
 	path = modules/Razor
 	url = https://github.com/aspnet/Razor.git
@@ -161,11 +125,7 @@
 [submodule "modules/Templating"]
 	path = modules/Templating
 	url = https://github.com/aspnet/Templating.git
-<<<<<<< HEAD
 	branch = release/2.2
 [submodule "src/IISIntegration/test/gtest/googletest"]
 	path = src/IISIntegration/test/gtest/googletest
-	url = https://github.com/google/googletest
-=======
-	branch = release/2.1
->>>>>>> 25812764
+	url = https://github.com/google/googletest